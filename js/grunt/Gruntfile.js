--- conflicted
+++ resolved
@@ -135,13 +135,8 @@
   grunt.registerTask( 'deploy-production',
     'Invoke deployDev and then deploy a simulation to the production server.\n' +
     'Should be run AFTER grunt build since it uses the shas from dependencies.json in the build directory.\n' +
-<<<<<<< HEAD
-    'Deploys to phet-server by default, but simian can be used for testing by setting:\n' +
+    'Deploys to the production server by default, but dev server can be used for testing by setting:\n' +
     '"productionServerURL": "https://ox-dev.colorado.edu" in build-local.json\n' +
-=======
-    'Deploys to the production server by default, but dev server can be used for testing by setting:\n' +
-    '"productionServerURL": "https://phet-dev.colorado.edu" in build-local.json\n' +
->>>>>>> 972ce254
     '--dryRun : if true, preconditions will be checked and the build server URL will be printed but build and deploy will not occur\n' +
     '--noDev : if true, deploy to production only, not spot as well. Useful for testing\n' +
     '--email : optionally enter an email to be notified if the build fails or succeeds (overrides buildServerNotifyEmail in build-locale.json)\n' +
