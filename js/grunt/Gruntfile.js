// Copyright 2013-2020, University of Colorado Boulder

/**
 * Grunt configuration file for PhET projects.
 *
 * @author Jonathan Olson <jonathan.olson@colorado.edu>
 */

'use strict';

const assert = require( 'assert' );
const buildRunnable = require( './buildRunnable' );
const buildStandalone = require( './buildStandalone' );
const buildWrapper = require( './phet-io/buildWrapper' );
require( './checkNodeVersion' );
const child_process = require( 'child_process' );
const ChipperConstants = require( '../common/ChipperConstants' );
const chipperGlobals = require( './chipperGlobals' );
const commitsSince = require( './commitsSince' );
const findDuplicates = require( './findDuplicates' );
<<<<<<< HEAD
const migrate = require( './migrate' );
const modulify = require( './modulify' );
=======
>>>>>>> be9eed2c
const fs = require( 'fs' );
const generateA11yViewHTML = require( './generateA11yViewHTML' );
const generateConfig = require( './generateConfig' );
const generateCoverage = require( './generateCoverage' );
const generateDevelopmentColorsHTML = require( './generateDevelopmentColorsHTML' );
const generateDevelopmentHTML = require( './generateDevelopmentHTML' );
const generateREADME = require( './generateREADME' );
const getPhetLibs = require( './getPhetLibs' );
const lint = require( './lint' );
const minify = require( './minify' );
const reportMedia = require( './reportMedia' );
const reportThirdParty = require( './reportThirdParty' );
const SimVersion = require( '../SimVersion' );
const updateCopyrightDates = require( './updateCopyrightDates' );
const generatePhetioAPIFiles = require( './phet-io/generatePhetioAPIFiles' );

module.exports = function( grunt ) {
  const packageObject = grunt.file.readJSON( 'package.json' );

  // Handle the lack of build.json
  let buildLocal;
  try {
    buildLocal = grunt.file.readJSON( process.env.HOME + '/.phet/build-local.json' );
  }
  catch( e ) {
    buildLocal = {};
  }

  const repo = grunt.option( 'repo' ) || packageObject.name;

  chipperGlobals.initialize();

  /**
   * Wraps a promise's completion with grunt's asynchronous handling, with added helpful failure messages (including
   * stack traces, regardless of whether --stack was provided).
   * @public
   *
   * @param {Promise} promise
   */
  async function wrap( promise ) {
    const done = grunt.task.current.async();

    try {
      await promise;
    }
    catch( e ) {
      if ( e.stack ) {
        grunt.fail.fatal( `Perennial task failed:\n${e.stack}\nFull Error details:\n${JSON.stringify( e, null, 2 )}` );
      }

        // The toString check handles a weird case found from an Error object from puppeteer that doesn't stringify with
      // JSON or have a stack, JSON.stringifies to "{}", but has a `toString` method
      else if ( typeof e === 'string' || ( JSON.stringify( e ).length === 2 && e.toString ) ) {
        grunt.fail.fatal( `Perennial task failed: ${e}` );
      }
      else {
        grunt.fail.fatal( `Perennial task failed with unknown error: ${JSON.stringify( e, null, 2 )}` );
      }
    }

    done();
  }

  /**
   * Wraps an async function for a grunt task. Will run the async function when the task should be executed. Will
   * properly handle grunt's async handling, and provides improved error reporting.
   * @public
   *
   * @param {async function} asyncTaskFunction
   */
  function wrapTask( asyncTaskFunction ) {
    return () => {
      wrap( asyncTaskFunction() );
    };
  }

  grunt.registerTask( 'default', 'Builds the repository', [
    ...( grunt.option( 'lint' ) === false ? [] : [ 'lint-all' ] ),
    ...( grunt.option( 'report-media' ) === false ? [] : [ 'report-media' ] ),
    'clean',
    'build'
  ] );

  grunt.registerTask( 'clean',
    'Erases the build/ directory and all its contents, and recreates the build/ directory',
    wrapTask( async () => {
      const buildDirectory = `../${repo}/build`;
      if ( grunt.file.exists( buildDirectory ) ) {
        grunt.file.delete( buildDirectory );
      }
      grunt.file.mkdir( buildDirectory );
    } ) );

  grunt.registerTask( 'build',
    `Builds the repository. Depending on the repository type (runnable/wrapper/standalone), the result may vary.
 --minify.babelTranspile=false - Disables babel transpilation phase.
 --minify.uglify=false - Disables uglification, so the built file will include (essentially) concatenated source files.
 --minify.mangle=false - During uglification, it will not "mangle" variable names (where they get renamed to short constants to reduce file size.)
 --minify.beautify=true - After uglification, the source code will be syntax formatted nicely
 --minify.stripAssertions=false - During uglification, it will strip assertions.
 --minify.stripLogging=false - During uglification, it will not strip logging statements.
 Runnable build options:
 --report-media - Will iterate over all of the license.json files and reports any media files
 --instrument - Builds a runnable with code coverage tooling inside. See phet-info/doc/code-coverage.md for more information
 --brands={{BRANDS} - Can be * (build all supported brands), or a comma-separated list of brand names. Will fall back to using
                      build-local.json's brands (or adapted-from-phet if that does not exist)
 --allHTML - If provided, will include the _all.html file (if it would not otherwise be built, e.g. phet brand)
 --XHTML - Includes an xhtml/ directory in the build output that contains a runnable XHTML form of the sim (with
           a separated-out JS file).
 --locales={{LOCALES}} - Can be * (build all available locales, "en" and everything in babel), or a comma-separated list of locales`,
    wrapTask( async () => {

      // Parse minification keys
      const minifyKeys = Object.keys( minify.MINIFY_DEFAULTS );
      const minifyOptions = {};
      minifyKeys.forEach( minifyKey => {
        const option = grunt.option( 'minify.' + minifyKey );
        if ( option === true || option === false ) {
          minifyOptions[ minifyKey ] = option;
        }
      } );

      // grunt options that apply to multiple build tasks
      const instrument = !!grunt.option( 'instrument' );

      // Do not uglify or transpile if it is being instrumented, so it will match development code as closely as possible
      if ( instrument ) {
        minifyOptions.babelTranspile = false;
        minifyOptions.uglify = false;
      }

      const repoPackageObject = grunt.file.readJSON( `../${repo}/package.json` );

      // standalone
      if ( repoPackageObject.phet.buildStandalone ) {
        grunt.log.writeln( 'Building standalone repository' );

        fs.writeFileSync( `../${repo}/build/${repo}.min.js`, await buildStandalone( repo, minifyOptions ) );
      }
      else if ( repoPackageObject.isWrapper ) {
        grunt.log.writeln( 'Building wrapper repository' );

        await buildWrapper( repo );
      }
      else {

        // Determine what brands we want to build
        assert( !grunt.option( 'brand' ), 'Use --brands={{BRANDS}} instead of brand' );

        const localPackageObject = grunt.file.readJSON( `../${repo}/package.json` );
        const supportedBrands = localPackageObject.phet.supportedBrands;

        assert( localPackageObject.phet.runnable, `${repo} does not appear to be runnable` );

        let brands;
        if ( grunt.option( 'brands' ) ) {
          if ( grunt.option( 'brands' ) === '*' ) {
            brands = supportedBrands;
          }
          else {
            brands = grunt.option( 'brands' ).split( ',' );
          }
        }
        else if ( buildLocal.brands ) {
          // Extra check, see https://github.com/phetsims/chipper/issues/640
          assert( Array.isArray( buildLocal.brands ), 'If brands exists in build-local.json, it should be an array' );
          brands = buildLocal.brands.filter( brand => localPackageObject.phet.supportedBrands.includes( brand ) );
        }
        else {
          brands = [ 'adapted-from-phet' ];
        }

        // Ensure all listed brands are valid
        brands.forEach( brand => assert( ChipperConstants.BRANDS.includes( brand ), `Unknown brand: ${brand}` ) );
        brands.forEach( brand => assert( supportedBrands.includes( brand ), `Unsupported brand: ${brand}` ) );

        grunt.log.writeln( `Building runnable repository (${repo}, brands: ${brands.join( ', ' )})` );

        // Other options
        const allHTML = !!grunt.option( 'allHTML' );
        const localesOption = grunt.option( 'locales' ) || 'en'; // Default back to English for now

        for ( const brand of brands ) {
          grunt.log.writeln( `Building brand: ${brand}` );

          await buildRunnable( repo, minifyOptions, instrument, allHTML, brand, localesOption );
        }
      }
    } )
  );

  grunt.registerTask( 'build-for-server', 'meant for use by build-server only',
    [ 'build' ]
  );
  grunt.registerTask( 'lint', 'lint js files that are specific to this repository', wrapTask( async () => {

    // --disable-eslint-cache disables the cache, useful for developing rules
    const cache = !grunt.option( 'disable-eslint-cache' );

    lint( [ repo ], cache );
  } ) );

  grunt.registerTask( 'lint-all', 'lint all js files that are required to build this repository (for all supported brands)', wrapTask( async () => {

    // --disable-eslint-cache disables the cache, useful for developing rules
    const cache = !grunt.option( 'disable-eslint-cache' );

    lint( getPhetLibs( repo ), cache );
  } ) );

  grunt.registerTask( 'generate-development-html',
    'Generates top-level SIM_en.html file based on the preloads in package.json.',
    wrapTask( async () => {
      generateDevelopmentHTML( repo );
    } ) );

  grunt.registerTask( 'generate-test-html',
    'Generates top-level SIM-tests.html file based on the preloads in package.json.  See https://github.com/phetsims/aqua/blob/master/doc/adding-tests.md ' +
    'for more information on automated testing. Usually you should ' +
    'set the "generatedUnitTests":true flag in the sim package.json and run `grunt update` instead of manually generating this.',
    wrapTask( async () => {
      generateDevelopmentHTML( repo, {

        // Include QUnit CSS
        stylesheets: '  <link rel="stylesheet" href="../sherpa/lib/qunit-2.4.1.css">', // Note the preceding whitespace which makes the formatting match IDEA formatting

        // Leave the background the default color white
        bodystyle: '',

        // Output to a test file
        outputFile: `../${repo}/${repo}-tests.html`,

        // Add the QUnit divs (and Scenery display div if relevant)
        bodystart: '<div id="qunit"></div>\n<div id="qunit-fixture"></div>' + ( repo === 'scenery' ? '<div id="display"></div>' : '' ),

        // Add QUnit JS
        addedPreloads: [ '../sherpa/lib/qunit-2.4.1.js', '../aqua/js/qunit-connector.js' ],

        // Do not show the splash screen
        stripPreloads: [ '../joist/js/splash.js' ],

        // Specify to use test config
        qualifier: 'test-',

        // Unit tests do not include the phet-io baseline and overrides files
        forSim: false
      } );
    } ) );

  grunt.registerTask( 'generate-development-colors-html',
    'Generates top-level SIM-colors.html file used for testing color profiles and color values. Usually you should ' +
    'set the "colorProfile":true flag in the sim package.json and run `grunt update` instead of manually generating this.',
    wrapTask( async () => {
      generateDevelopmentColorsHTML( repo );
    } ) );

  grunt.registerTask( 'generate-a11y-view-html',
    'Generates top-level SIM-a11y-view.html file used for visualizing accessible content. Usually you should ' +
    'set the "accessible":true flag in the sim package.json and run `grunt update` instead of manually generating this.',
    wrapTask( async () => {
      generateA11yViewHTML( repo );
    } ) );

  grunt.registerTask( 'generate-config',
    'Generates the js/SIM-config.js file based on the dependencies in package.json.',
    wrapTask( async () => {
      await generateConfig( repo, `js/${repo}-config.js`, 'main' );
    } ) );

  grunt.registerTask( 'generate-test-config',
    'Generates the js/SIM-test-config.js file based on the dependencies in package.json. Usually you should ' +
    'set the "generatedUnitTests":true flag in the sim package.json and run `grunt update` instead of manually generating this.',
    wrapTask( async () => {
      await generateConfig( repo, `js/${repo}-test-config.js`, 'tests' );
    } ) );

  grunt.registerTask( 'generate-coverage',
    'Generates a code coverage report using Istanbul. See generateCoverage.js for details.',
    wrapTask( async () => {
      generateCoverage( repo );
    } ) );

  grunt.registerTask( 'update',
    'Updates the normal automatically-generated files for this repository. Includes:\n' +
    '  runnables: generate-development-html, generate-config\n' +
    '  accessible runnables: generate-a11y-view-html\n' +
    '  color-profile runnables: generate-development-colors-html\n' +
    '  unit tests: generate-test-html, generate-test-config',
    wrapTask( async () => {
      if ( packageObject.phet.runnable ) {
        grunt.task.run( 'generate-development-html' );
        grunt.task.run( 'generate-config' );

        if ( packageObject.phet.accessible ) {
          grunt.task.run( 'generate-a11y-view-html' );
        }
        if ( packageObject.phet.colorProfile ) {
          grunt.task.run( 'generate-development-colors-html' );
        }
        if ( packageObject.phet.supportedBrands.indexOf( 'phet-io' ) >= 0 ) {
          grunt.task.run( 'generate-phet-io-api-files' );
        }
      }

      if ( packageObject.phet.generatedUnitTests ) {
        grunt.task.run( 'generate-test-html' );
        grunt.task.run( 'generate-test-config' );
      }

      // update README.md only for simulations
      if ( packageObject.phet.simulation && !packageObject.phet.readmeCreatedManually ) {
        const simVersion = SimVersion.parse( packageObject.version );
        generateREADME( repo, simVersion.isSimPublished );
      }
    } ) );

  grunt.registerTask( 'published-README',
    'Generates README.md file for a published simulation.',
    wrapTask( async () => {
      generateREADME( repo, true /* published */ );
    } ) );

  grunt.registerTask( 'unpublished-README',
    'Generates README.md file for an unpublished simulation.',
    wrapTask( async () => {
      generateREADME( repo, false /* published */ );
    } ) );

  grunt.registerTask( 'commits-since',
    'Shows commits since a specified date. Use --date=<date> to specify the date.',
    wrapTask( async () => {
      const dateString = grunt.option( 'date' );
      assert( dateString, 'missing required option: --date={{DATE}}' );

      await commitsSince( repo, dateString );
    } ) );

  // See reportMedia.js
  grunt.registerTask( 'report-media',
    '(project-wide) Report on license.json files throughout all working copies. ' +
    'Reports any media (such as images or sound) files that have any of the following problems:\n' +
    '(1) incompatible-license (resource license not approved)\n' +
    '(2) not-annotated (license.json missing or entry missing from license.json)\n' +
    '(3) missing-file (entry in the license.json but not on the file system)',
    wrapTask( async () => {
      await reportMedia( repo );
    } ) );

  // see reportThirdParty.js
  grunt.registerTask( 'report-third-party',
    'Creates a report of third-party resources (code, images, sound, etc) used in the published PhET simulations by ' +
    'reading the license information in published HTML files on the PhET website. This task must be run from master.  ' +
    'After running this task, you must push sherpa/third-party-licenses.md.',
    wrapTask( async () => {
      await reportThirdParty();
    } ) );

  grunt.registerTask( 'find-duplicates', 'Find duplicated code in this repo.\n' +
                                         '--dependencies to expand search to include dependencies\n' +
                                         '--everything to expand search to all PhET code', wrapTask( async () => {

    // --disable-eslint-cache disables the cache, useful for developing rules
    const cache = !grunt.option( 'disable-eslint-cache' );

    findDuplicates( repo, cache );
  } ) );

<<<<<<< HEAD
  grunt.registerTask( 'migrate', '', wrapTask( async () => {
    await migrate( repo );
  } ) );

  grunt.registerTask( 'modulify', '', wrapTask( async () => {
    await modulify( repo );
  } ) );

=======
>>>>>>> be9eed2c
  // Grunt task that determines created and last modified dates from git, and
  // updates copyright statements accordingly, see #403
  grunt.registerTask(
    'update-copyright-dates',
    'Update the copyright dates in JS source files based on Github dates',
    wrapTask( async () => await updateCopyrightDates( repo ) )
  );

  grunt.registerTask(
    'generate-phet-io-api-files',
    'Write the api file for a phet-io sim.',
    wrapTask( async () => {
      assert( typeof buildLocal.localTestingURL === 'string', 'must specify localTestingURL in build-local.json' );
      assert( buildLocal.localTestingURL.endsWith( '/' ), 'localTestingURL should end in a "/"' );

      return await generatePhetioAPIFiles( repo, buildLocal.localTestingURL );
    } )
  );

  /**
   * Creates grunt tasks that effectively get forwarded to perennial. It will execute a grunt process running from
   * perennial's directory with the same options (but with --repo={{REPO}} added, so that perennial is aware of what
   * repository is the target).
   * @public
   *
   * @param {string} task - The name of the task
   */
  function forwardToPerennialGrunt( task ) {
    grunt.registerTask( task, 'Run grunt --help in perennial to see documentation', () => {
      grunt.log.writeln( '(Forwarding task to perennial)' );

      const done = grunt.task.current.async();

      // Include the --repo flag
      const args = [ `--repo=${repo}`, ...process.argv.slice( 2 ) ];
      const argsString = args.map( arg => `"${arg}"` ).join( ' ' );
      const spawned = child_process.spawn( /^win/.test( process.platform ) ? 'grunt.cmd' : 'grunt', args, {
        cwd: '../perennial'
      } );
      grunt.log.debug( `running grunt ${argsString} in ../${repo}` );

      spawned.stderr.on( 'data', data => grunt.log.error( data.toString() ) );
      spawned.stdout.on( 'data', data => grunt.log.write( data.toString() ) );
      process.stdin.pipe( spawned.stdin );

      spawned.on( 'close', code => {
        if ( code !== 0 ) {
          throw new Error( `perennial grunt ${argsString} failed with code ${code}` );
        }
        else {
          done();
        }
      } );
    } );
  }

  [
    'checkout-shas',
    'checkout-target',
    'checkout-release',
    'checkout-master',
    'checkout-master-all',
    'create-one-off',
    'sha-check',
    'sim-list',
    'npm-update',
    'create-release',
    'cherry-pick',
    'wrapper',
    'dev',
    'one-off',
    'rc',
    'production',
    'create-sim',
    'sort-require-statements',
    'insert-require-statement',
    'lint-everything',
    'generate-data',
    'pdom-comparison'
  ].forEach( forwardToPerennialGrunt );
};<|MERGE_RESOLUTION|>--- conflicted
+++ resolved
@@ -18,11 +18,8 @@
 const chipperGlobals = require( './chipperGlobals' );
 const commitsSince = require( './commitsSince' );
 const findDuplicates = require( './findDuplicates' );
-<<<<<<< HEAD
 const migrate = require( './migrate' );
 const modulify = require( './modulify' );
-=======
->>>>>>> be9eed2c
 const fs = require( 'fs' );
 const generateA11yViewHTML = require( './generateA11yViewHTML' );
 const generateConfig = require( './generateConfig' );
@@ -390,7 +387,6 @@
     findDuplicates( repo, cache );
   } ) );
 
-<<<<<<< HEAD
   grunt.registerTask( 'migrate', '', wrapTask( async () => {
     await migrate( repo );
   } ) );
@@ -399,8 +395,6 @@
     await modulify( repo );
   } ) );
 
-=======
->>>>>>> be9eed2c
   // Grunt task that determines created and last modified dates from git, and
   // updates copyright statements accordingly, see #403
   grunt.registerTask(
