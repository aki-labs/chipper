--- conflicted
+++ resolved
@@ -25,12 +25,8 @@
 var beforeRequirejsBuild = require( '../../../chipper/js/grunt/beforeRequirejsBuild' );
 var bumpVersion = require( '../../../chipper/js/grunt/bumpVersion' );
 var checkoutShas = require( '../../../chipper/js/grunt/checkoutShas' );
-<<<<<<< HEAD
 var generateThumbnails = require( '../../../chipper/js/grunt/generateThumbnails' );
-var pullAll = require( '../../../chipper/js/grunt/pullAll' );
-=======
 var cloneDependencies = require( '../../../chipper/js/grunt/cloneDependencies' );
->>>>>>> 6f754f19
 var createSim = require( '../../../chipper/js/grunt/createSim' );
 var generateLicenseText = require( '../../../chipper/js/grunt/generateLicenseText' );
 var generateREADME = require( '../../../chipper/js/grunt/generateREADME' );
@@ -160,69 +156,8 @@
         grunt.log.writeln( 'Cleaning build directory' );
         grunt.file.delete( 'build' );
       }
-<<<<<<< HEAD
-    }
-    return extended;
-  };
-
-  // Scoped variable to hold the result from the generateLicenseInfoTask.
-  //TODO: A better way to store the return value?
-  var licenseText;
-  grunt.registerTask( 'generateLicenseInfo', 'Generate the license info', function() {
-
-    /*
-     * Prepare the license info. Run this first so that if something is missing from the license file
-     * you will find out before having to wait for jshint/requirejs build
-     */
-    var licenseInfo = info();
-
-    /*
-     * Find all dependencies that have 'sherpa' in the path.
-     * Please note, this requires all simulations to keep their dependencies in sherpa!
-     */
-    assert( pkg.preload, 'preload missing from package.json' );
-    var sherpaDependencyPaths = _.filter( pkg.preload.split( ' ' ), function( dependency ) { return dependency.indexOf( 'sherpa' ) >= 0; } );
-
-    /*
-     * Add libraries that are not explicitly included by the sim.
-     * Note: must have a . character for the parsing below TODO: Remove this restriction
-     */
-    sherpaDependencyPaths.push( 'almond-0.2.9.js' );
-    sherpaDependencyPaths.push( 'pegjs.' );
-    sherpaDependencyPaths.push( 'font-awesome.' );
-    sherpaDependencyPaths.push( 'require-i18n.js' );
-    sherpaDependencyPaths.push( 'text.js' );
-    sherpaDependencyPaths.push( 'base64binary.js' );//TODO: Not all simulations use Vibe
-
-    // Sort by name of the library, have to match cases to sort properly
-    var sortedSherpaDependencyPaths = _.sortBy( sherpaDependencyPaths, function( path ) {return path.toUpperCase();} );
-
-    // Map the paths to instances from the info.js file
-    var licenses = _.uniq( _.map( sortedSherpaDependencyPaths, function( sherpaDependencyPath ) {
-      var lastSlash = sherpaDependencyPath.lastIndexOf( '/' );
-      var lastDot = sherpaDependencyPath.lastIndexOf( '.' );
-      var dependencyName = sherpaDependencyPath.substring( lastSlash + 1, lastDot );
-      //    console.log( 'found dependency: ' + sherpaDependencyPath + ', name = ' + dependencyName );
-
-      // Make sure there is an entry in the info.js file, and return it
-      assert( licenseInfo[ dependencyName ], 'no license entry for ' + dependencyName );
-      return licenseInfo[ dependencyName ];
-    } ) );
-
-    // Get the text of each entry
-    var separator = '=';
-
-    //TODO: better way to return a value?
-    licenseText = _.reduce( licenses, function( memo, license ) {
-      var selectedLicenseText = license.selectedLicense ? '> Selected license: ' + license.selectedLicense + '\n' : '';
-      return memo + license.text + '\n' +
-             selectedLicenseText +
-             separator +
-             '\n';
-    }, separator + '\n' ).trim();
-
-    grunt.log.writeln( 'created license info for ' + licenses.length + ' dependencies' );
-  } );
+      grunt.file.mkdir( 'build' );
+    } );
 
   grunt.registerTask( 'generate-128-thumbnail', 'Generate 128x84 thumbnail', function() {
     generateThumbnails( grunt, pkg.name, 128, 84 );
@@ -232,77 +167,7 @@
     generateThumbnails( grunt, pkg.name, 600, 394 );
   } );
 
-  grunt.registerTask( 'generate-thumbnails', 'Generate thumbnails', ['generate-128-thumbnail', 'generate-600-thumbnail'] );
-
-  grunt.registerTask( 'checkout-shas', 'Check out shas for a project, as specified in dependencies.json', function() {
-    checkoutShas( grunt, pkg.name, false );
-  } );
-
-  grunt.registerTask( 'checkout-master', 'Check out master branch for all dependencies, as specified in dependencies.json', function() {
-    checkoutShas( grunt, pkg.name, true );
-  } );
-
-  grunt.registerTask( 'pull-all', 'Pull all repo above this directory', function() {
-    pullAll( grunt, child_process, assert, pkg.name );
-  } );
-
-  /*
-   * This task updates the last value in the version by one.  For example from 0.0.0-dev.12 to 0.0.0-dev.13
-   * This updates the package.json and js/version.js files, and commits + pushes to git.
-   * BEWARE: do not run this task unless your git is clean, otherwise it will commit other work on your repo as well.
-   */
-  //TODO: Also, if you embed this task in another, you should make sure the global pkg.version gets updated as well, since this modifies the files but not the pkg.version, which may be used elsewhere in the gruntfile.
-  grunt.registerTask( 'bump-version', 'This task updates the last value in the version by one.  For example from 0.0.0-dev.12 to 0.0.0-dev.13.' +
-                                      'This updates the package.json and js/version.js files, and commits + pushes to git.' +
-                                      'BEWARE: do not run this task unless your git is clean, otherwise it will commit other work on your repo as well.', function() {
-    var lastDot = pkg.version.lastIndexOf( '.' );
-    var number = parseInt( pkg.version.substring( lastDot + 1 ), 10 );
-    var newNumber = number + 1;
-    var newFullVersion = pkg.version.substring( 0, lastDot + 1 ) + newNumber;
-
-    var replace = function( path, oldText, newText ) {
-      var fullText = grunt.file.read( path );
-      var firstIndex = fullText.indexOf( oldText );
-      var lastIndex = fullText.lastIndexOf( oldText );
-      assert( lastIndex === firstIndex, 'should only be one occurrence of the text string' );
-      assert( lastIndex !== -1, 'should be at least one occurrence of the text string' );
-      grunt.file.write( path, fullText.replace( oldText, newText ) );
-      grunt.log.writeln( 'updated version in ' + path + ' from ' + oldText + ' to ' + newText );
-    };
-
-    // Write the new version to the package.json file and version.js file
-    replace( 'package.json', pkg.version, newFullVersion );
-    replace( 'js/version.js', pkg.version, newFullVersion );
-
-    var cmd1 = 'git add js/version.js package.json';
-    var cmd2 = 'git commit -m "updated version to ' + newFullVersion + '"';
-    var cmd3 = 'git push';
-
-    grunt.log.writeln( 'Running: ' + cmd1 );
-    var done = grunt.task.current.async();
-
-    child_process.exec( cmd1, function( error1, stdout1, stderr1 ) {
-      assert( !error1, "error in " + cmd1 );
-      console.log( 'finished ' + cmd1 );
-      console.log( stdout1 );
-      grunt.log.writeln( 'Running: ' + cmd2 );
-      child_process.exec( cmd2, function( error2, stdout2, stderr2 ) {
-        assert( !error2, "error in git commit" );
-        console.log( 'finished ' + cmd2 );
-        console.log( stdout2 );
-
-        grunt.log.writeln( 'Running: ' + cmd3 );
-        child_process.exec( cmd3, function( error3, stdout3, stderr3 ) {
-          assert( !error3, "error in git push" );
-          console.log( 'finished ' + cmd3 );
-          console.log( stdout3 );
-          done();
-        } );
-      } );
-=======
-      grunt.file.mkdir( 'build' );
->>>>>>> 6f754f19
-    } );
+  grunt.registerTask( 'generate-thumbnails', 'Generate thumbnails', [ 'generate-128-thumbnail', 'generate-600-thumbnail' ] );
 
   grunt.registerTask( 'generate-license-text',
     'Generates the license text that will be written to the HTML file',
