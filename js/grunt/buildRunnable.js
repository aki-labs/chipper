--- conflicted
+++ resolved
@@ -74,9 +74,6 @@
     insertRequire: repo + '-main',
     brand
   } );
-<<<<<<< HEAD
-  const productionJS = uglify ? minify( requireJS, { mangle, babelTranspile: true } ) : requireJS;
-=======
   const productionJS = uglify ? minify( requireJS, { mangle, babelTranspile: false } ) : requireJS;
   const debugJS = brand === 'phet-io' ? minify( requireJS, {
     mangle: true,
@@ -84,7 +81,6 @@
     stripAssertions: false,
     stripLogging: false
   } ) : requireJS;
->>>>>>> e8946524
 
   // After all media plugins have completed (which happens in requirejs:build), report which media files in the repository are unused.
   reportUnusedMedia( packageObject.phet.requirejsNamespace );
@@ -197,17 +193,6 @@
     } ) );
   }
 
-<<<<<<< HEAD
-  if ( debugHTML ) {
-    const debugJS = brand === 'phet-io' ? minify( requireJS, {
-      mangle: true,
-      babelTranspile: true,
-      stripAssertions: false,
-      stripLogging: false
-    } ) : requireJS;
-    const debugPreloads = rawPreloads.map( js => brand === 'phet-io' ? minify( js, { mangle: true } ) : js );
-    grunt.file.write( `${buildDir}/${repo}_all_${brand}_debug.html`, packageRunnable( _.extend( {
-=======
   // Debug build (always included)
   const debugInitializationScript = getInitializationScript( _.extend( {
     locale: ChipperConstants.FALLBACK_LOCALE,
@@ -227,7 +212,6 @@
     grunt.file.mkdir( xhtmlDir );
 
     const initializationScript = getInitializationScript( _.extend( {
->>>>>>> e8946524
       locale: ChipperConstants.FALLBACK_LOCALE,
       includeAllLocales: true,
       isDebugBuild: false
