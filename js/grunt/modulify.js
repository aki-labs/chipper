// Copyright 2020, University of Colorado Boulder

/**
 * Generates JS modules from resources such as images or sounds.
 *
 * @author Sam Reid (PhET Interactive Simulations)
 * @author Jonathan Olson (PhET Interactive Simulations)
 */
'use strict';

const _ = require( 'lodash' ); // eslint-disable-line require-statement-match
const createMipmap = require( './createMipmap' );
const fs = require( 'fs' );
const grunt = require( 'grunt' );
const loadFileAsDataURI = require( '../common/loadFileAsDataURI' );
const os = require( 'os' );
const updateCopyrightForGeneratedFile = require( './updateCopyrightForGeneratedFile' );

// disable lint in compiled files, because it increases the linting time
const HEADER = '/* eslint-disable */';

// supported image types, not case-sensitive
const IMAGE_SUFFIXES = [ '.png', '.jpg', '.cur' ];

/**
 * String replacement
 * @param {string} string - the string which will be searched
 * @param {string} search - the text to be replaced
 * @param {string} replacement - the new text
 * @returns {string}
 */
const replace = ( string, search, replacement ) => string.split( search ).join( replacement );

// Finds the depths of a directory relative to the root of where grunt.recurse was called from (a repo root)
const getDepth = abspath => abspath.split( '/' ).length - 2;

// Gets the relative path to the root based on the depth of a resource
const expandDots = depth => {
  let x = '';
  for ( let i = 0; i < depth; i++ ) {
    x = x + '../';
  }
  return x;
};

/**
 * Output with an OS-specific EOL sequence, see https://github.com/phetsims/chipper/issues/908
 * @param string
 * @returns {string}
 */
const fixEOL = string => replace( string, '\n', os.EOL );

/**
 * Transform an image file to a JS file that loads the image.
 * @param {string} abspath - the absolute path of the image
 */
const modulifyImage = abspath => {

  const dataURI = loadFileAsDataURI( abspath );

  const contents = `${HEADER}
import SimLauncher from '${expandDots( getDepth( abspath ) )}joist/js/SimLauncher.js';
const image = new Image();
const unlock = SimLauncher.createLock( image );
image.onload = unlock;
image.src = '${dataURI}';
export default image;`;

  fs.writeFileSync( convertSuffix( abspath, '.js' ), fixEOL( contents ) );
};

/**
 * Transform an image file to a JS file that loads the image as a mipmap.
 * @param {string} abspath - the absolute path of the image
 */
const modulifyMipmap = async abspath => {

  // Defaults.  TODO: do we need to support non-defaults?  See https://github.com/phetsims/chipper/issues/820
  // TODO: Or do we need to support mipmaps at all?  See https://github.com/phetsims/chipper/issues/840
  const options = {
    level: 4, // maximum level
    quality: 98
  };

  const mipmaps = await createMipmap( abspath, options.level, options.quality );
  const entry = mipmaps.map( ( { width, height, url } ) => ( { width: width, height: height, url: url } ) );

<<<<<<< HEAD
    const mipmapContents = `${HEADER}
import SimLauncher from '${expandDots( getDepth( abspath ) )}joist/js/SimLauncher.js';
=======
  const mipmapContents = `${HEADER}
>>>>>>> 7fabe653
const mipmaps = ${JSON.stringify( entry, null, 2 )};
mipmaps.forEach( mipmap => {
  mipmap.img = new Image();
  const unlock = SimLauncher.createLock( mipmap.img );
  mipmap.img.onload = unlock;
  mipmap.img.src = mipmap.url; // trigger the loading of the image for its level
  mipmap.canvas = document.createElement( 'canvas' );
  mipmap.canvas.width = mipmap.width;
  mipmap.canvas.height = mipmap.height;
  const context = mipmap.canvas.getContext( '2d' );
  mipmap.updateCanvas = () => {
    if ( mipmap.img.complete && ( typeof mipmap.img.naturalWidth === 'undefined' || mipmap.img.naturalWidth > 0 ) ) {
      context.drawImage( mipmap.img, 0, 0 );
      delete mipmap.updateCanvas;
    }
  };
} );
export default mipmaps;`;
  fs.writeFileSync( convertSuffix( abspath, '.js' ), fixEOL( mipmapContents ) );
};

/**
 * Convert .png => _png_mipmap.js, etc.
 * @param {string} abspath - the absolute path
 * @param {string} suffix - the new suffix, such as '.js'
 */
const convertSuffix = ( abspath, suffix ) => {
  const lastDotIndex = abspath.lastIndexOf( '.' );
  return abspath.substring( 0, lastDotIndex ) + '_' + abspath.substring( lastDotIndex + 1 ) + suffix;
};

/**
 * Determines the suffix from a filename, everything after the final '.'
 * @param {string} filename
 */
const getSuffix = filename => {
  const index = filename.lastIndexOf( '.' );
  return filename.substring( index );
};

/**
 * Creates a *.js file corresponding to matching resources such as images or sounds.
 * @param {string} abspath
 * @param {string} rootdir
 * @param {string} subdir
 * @param {string} filename
 */
const modulifyFile = async ( abspath, rootdir, subdir, filename ) => {

  if ( subdir && ( subdir.startsWith( 'images' ) ||

                   // for brand
                   subdir.startsWith( 'phet/images' ) ||
                   subdir.startsWith( 'phet-io/images' ) ||
                   subdir.startsWith( 'adapted-from-phet/images' ) )
       && IMAGE_SUFFIXES.indexOf( getSuffix( filename ) ) >= 0 ) {
    modulifyImage( abspath );
  }

  if ( subdir && ( subdir.startsWith( 'mipmaps' ) ||

                   // for brand
                   subdir.startsWith( 'phet/mipmaps' ) ||
                   subdir.startsWith( 'phet-io/mipmaps' ) ||
                   subdir.startsWith( 'adapted-from-phet/mipmaps' ) )
       && IMAGE_SUFFIXES.indexOf( getSuffix( filename ) ) >= 0 ) {
    await modulifyMipmap( abspath );
  }

  if ( subdir && subdir.startsWith( 'sounds' ) ) {

    /**
     * Output supported sound formats.
     * @param {string} soundFileSuffix
     * @param {string} jsFileSuffix
     */
    const mapSounds = ( soundFileSuffix, jsFileSuffix ) => {
      if ( filename.endsWith( soundFileSuffix ) ) {
        const x = loadFileAsDataURI( abspath );

        const contents = `${HEADER}
export default {
  name: '${filename}',
  base64: '${x}'
};`;

        const outputFilename = replace( abspath, soundFileSuffix, jsFileSuffix );
        fs.writeFileSync( outputFilename, fixEOL( contents ) );
      }
    };

    mapSounds( '.mp3', '_mp3.js' );
    mapSounds( '.wav', '_wav.js' );
  }
};

/**
 * Creates the string module at js/${_.camelCase( repo )}Strings.js for repos that need it.
 * @public
 *
 * @param {string} repo
 */
const createStringModule = async repo => {
  const packageObject = grunt.file.readJSON( `../${repo}/package.json` );
  const stringModuleFile = `../${repo}/js/${_.camelCase( repo )}Strings.js`;
  const namespace = _.camelCase( repo );
  fs.writeFileSync( stringModuleFile, fixEOL(`// Copyright ${new Date().getFullYear()}, University of Colorado Boulder

/**
 * Auto-generated from modulify, DO NOT manually modify.
 */

import getStringModule from '../../chipper/js/getStringModule.js';
import ${namespace} from './${namespace}.js';

const ${namespace}Strings = getStringModule( '${packageObject.phet.requirejsNamespace}' );

${namespace}.register( '${namespace}Strings', ${namespace}Strings );

export default ${namespace}Strings;
`) );
  await updateCopyrightForGeneratedFile( repo, stringModuleFile );
};

/**
 * Creates the namespace module at js/${_.camelCase( repo )}.js for repos that need it.
 * @public
 *
 * @param {string} repo
 */
const createNamespaceModule = async repo => {
  const namespace = _.camelCase( repo );
  const namespaceFile = `../${repo}/js/${namespace}.js`;
  fs.writeFileSync( namespaceFile, fixEOL(`// Copyright ${new Date().getFullYear()}, University of Colorado Boulder

/**
 * Creates the namespace for this simulation.
 */

// modules
import Namespace from '../../phet-core/js/Namespace.js';

export default new Namespace( '${namespace}' );
`) );
  await updateCopyrightForGeneratedFile( repo, namespaceFile );
};

/**
 * Entry point for modulify, which transforms all of the resources in a repo to *.js files.
 * @parm {string} repo, the name of a repo, such as 'joist'
 */
module.exports = async function( repo ) {
  console.log( `modulifying ${repo}` );
  const relativeFiles = [];
  grunt.file.recurse( `../${repo}`, async ( abspath, rootdir, subdir, filename ) => {
    relativeFiles.push( { abspath: abspath, rootdir: rootdir, subdir: subdir, filename: filename } );
  } );

  for ( let i = 0; i < relativeFiles.length; i++ ) {
    const entry = relativeFiles[ i ];
    await modulifyFile( entry.abspath, entry.rootdir, entry.subdir, entry.filename );
  }

  // Create the namespace file, if it did not already exist
  const packageObject = grunt.file.readJSON( `../${repo}/package.json` );
  if ( fs.existsSync( `../${repo}/${repo}-strings_en.json` ) && packageObject.phet && packageObject.phet.requirejsNamespace ) {
    await createStringModule( repo );

    const namespace = _.camelCase( repo );
    const namespaceFile = `../${repo}/js/${namespace}.js`;
    if ( !fs.existsSync( namespaceFile ) ) {
      await createNamespaceModule( repo );
    }
  }
};<|MERGE_RESOLUTION|>--- conflicted
+++ resolved
@@ -85,12 +85,8 @@
   const mipmaps = await createMipmap( abspath, options.level, options.quality );
   const entry = mipmaps.map( ( { width, height, url } ) => ( { width: width, height: height, url: url } ) );
 
-<<<<<<< HEAD
     const mipmapContents = `${HEADER}
 import SimLauncher from '${expandDots( getDepth( abspath ) )}joist/js/SimLauncher.js';
-=======
-  const mipmapContents = `${HEADER}
->>>>>>> 7fabe653
 const mipmaps = ${JSON.stringify( entry, null, 2 )};
 mipmaps.forEach( mipmap => {
   mipmap.img = new Image();
