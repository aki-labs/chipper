--- conflicted
+++ resolved
@@ -200,20 +200,8 @@
             getWithCache( localeSpecificPath, parsed => {
 
                 // Combine the primary and fallback strings into one object hash.
-<<<<<<< HEAD
-                const parsedStrings = _.extend( {}, parsedFallbackStrings, parsed );
+                const parsedStrings = _.extend( {}, parsedFallbackStrings, parsed ); // extend to avoid the phet-core dependency
                 onload( getStringFromFileContents( parsedStrings, key ) );
-=======
-                const parsedStrings = _.extend( parsedFallbackStrings, parsed ); // extend to avoid the phet-core dependency
-                if ( parsedStrings[ key ] !== undefined ) {
-                  onload( window.phet.chipper.mapString( parsedStrings[ key ].value, stringTest ) );
-                }
-                else {
-
-                  // It would be really strange for there to be no fallback for a certain string, that means it exists in the translation but not the original English
-                  onload.error( new Error( `no entry for string key: ${key}` ) );
-                }
->>>>>>> c39d06f9
               },
 
               // Error callback in the text! plugin.  Couldn't load the strings for the specified language, so use a fallback
