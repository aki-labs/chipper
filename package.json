--- conflicted
+++ resolved
@@ -31,12 +31,8 @@
     "request-promise-native": "^1.0.7",
     "taffydb": "^2.7.3",
     "terser": "~4.6.4",
-<<<<<<< HEAD
     "typescript": "4.3.4",
-    "webpack": "^5.38.1",
-=======
     "webpack": "^5.47.1",
->>>>>>> 35f492b7
     "webpack-cli": "^4.7.0",
     "webpack-dev-server": "^3.11.2",
     "winston": "2.4.5"
