--- conflicted
+++ resolved
@@ -40,14 +40,10 @@
   "eslintConfig": {
     "extends": "../chipper/eslint/sim_eslintrc.js",
     "parser": "../chipper/node_modules/babel-eslint",
-<<<<<<< HEAD
-    "ignorePatterns": ["dist/"],
-=======
     "ignorePatterns": [
       "dist/",
       "node_modules/"
     ],
->>>>>>> 03227c19
     "parserOptions": {
       "sourceType": "module",
       "allowImportExportEverywhere": true
